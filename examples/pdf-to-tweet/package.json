{
  "name": "@lgrammel/modelfusion-example-pdf-to-tweet",
  "version": "0.0.0",
  "license": "MIT",
  "scripts": {
    "build": "tsc",
    "clean": "rimraf build dist .turbo node_modules && pnpm clear",
    "start": "ts-node src/main.ts"
  },
  "private": true,
  "dependencies": {
<<<<<<< HEAD
    "@modelfusion/cost-calculator": "workspace:*",
    "modelfusion": "0.136.0",
    "modelfusion-experimental": "0.7.0",
=======
    "modelfusion": "workspace:*",
    "modelfusion-experimental": "workspace:*",
>>>>>>> 9cbb9b93
    "commander": "10.0.1",
    "dotenv": "16.3.1",
    "pdfjs-dist": "3.6.172",
    "zod": "3.22.4"
  },
  "devDependencies": {
    "@types/node": "20.2.3"
  }
}<|MERGE_RESOLUTION|>--- conflicted
+++ resolved
@@ -9,14 +9,9 @@
   },
   "private": true,
   "dependencies": {
-<<<<<<< HEAD
     "@modelfusion/cost-calculator": "workspace:*",
-    "modelfusion": "0.136.0",
-    "modelfusion-experimental": "0.7.0",
-=======
     "modelfusion": "workspace:*",
     "modelfusion-experimental": "workspace:*",
->>>>>>> 9cbb9b93
     "commander": "10.0.1",
     "dotenv": "16.3.1",
     "pdfjs-dist": "3.6.172",
